<h1 align="center">
  <img src="static/subfinder-logo.png" alt="subfinder" width="200px"></a>
  <br>
</h1>

<h4 align="center">Fast passive subdomain enumeration tool.</h4>


<p align="center">
<a href="https://goreportcard.com/report/github.com/projectdiscovery/subfinder"><img src="https://goreportcard.com/badge/github.com/projectdiscovery/subfinder"></a>
<a href="https://github.com/projectdiscovery/subfinder/issues"><img src="https://img.shields.io/badge/contributions-welcome-brightgreen.svg?style=flat"></a>
<a href="https://github.com/projectdiscovery/subfinder/releases"><img src="https://img.shields.io/github/release/projectdiscovery/subfinder"></a>
<a href="https://twitter.com/pdiscoveryio"><img src="https://img.shields.io/twitter/follow/pdiscoveryio.svg?logo=twitter"></a>
<a href="https://discord.gg/projectdiscovery"><img src="https://img.shields.io/discord/695645237418131507.svg?logo=discord"></a>
</p>
      
<p align="center">
  <a href="#features">Features</a> •
  <a href="#installation">Install</a> •
  <a href="#running-subfinder">Usage</a> •
  <a href="#post-installation-instructions">API Setup</a> •
  <a href="#subfinder-go-library">Library</a> •
  <a href="https://discord.gg/projectdiscovery">Join Discord</a>
</p>

---


Subfinder is a subdomain discovery tool that discovers valid subdomains for websites by using passive online sources. It has a simple modular architecture and is optimized for speed. subfinder is built for doing one thing only - passive subdomain enumeration, and it does that very well.

We have designed `subfinder` to comply with all passive sources licenses, and usage restrictions, as well as maintained a consistently passive model to make it useful to both penetration testers and bug bounty hunters alike.


# Features

<h1 align="left">
  <img src="static/subfinder-run.png" alt="subfinder" width="700px"></a>
  <br>
</h1>


 - Fast and powerful resolution and wildcard elimination module
 - **Curated** passive sources to maximize results
 - Multiple Output formats supported (Json, File, Stdout)
 - Optimized for speed, very fast and **lightweight** on resources
 - **STDIN/OUT** support for integrating in workflows


# Usage

```sh
subfinder -h
```
This will display help for the tool. Here are all the switches it supports.

```yaml
Flags:
INPUT:
   -d, -domain string[]  domains to find subdomains for
   -dL, -list string     file containing list of domains for subdomain discovery

SOURCE:
   -s, -sources string[]           sources to use for discovery (-s crtsh,github)
   -recursive                      use only recursive sources
   -all                            Use all sources (slow) for enumeration
   -es, -exclude-sources string[]  sources to exclude from enumeration (-es archiveis,zoomeye)

RATE-LIMIT:
   -rl, -rate-limit int  maximum number of http requests to send per second
   -t int                number of concurrent goroutines for resolving (-active only) (default 10)

OUTPUT:
   -o, -output string       file to write output to
   -oJ, -json               write output in JSONL(ines) format
   -oD, -output-dir string  directory to write output (-dL only)
   -cs, -collect-sources    include all sources in the output (-json only)
   -oI, -ip                 include host IP in output (-active only)

CONFIGURATION:
   -config string                flag config file (default "$HOME/.config/subfinder/config.yaml")
   -pc, -provider-config string  provider config file (default "$HOME/.config/subfinder/provider-config.yaml")
   -r string[]                   comma separated list of resolvers to use
   -rL, -rlist string            file containing list of resolvers to use
   -nW, -active                  display active subdomains only
   -proxy string                 http proxy to use with subfinder

DEBUG:
   -ls       list all available sources
   -silent   show only subdomains in output
   -version  show version of subfinder
   -v        show verbose output
   -nc, -no-color      disable color in output

OPTIMIZATION:
   -timeout int   seconds to wait before timing out (default 30)
   -max-time int  minutes to wait for enumeration results (default 10)
```

# Installation

Subfinder requires **go1.17** to install successfully. Run the following command to install the latest version:

```sh
go install -v github.com/projectdiscovery/subfinder/v2/cmd/subfinder@latest
```


## Post Installation Instructions

Subfinder will work after using the installation instructions however to configure Subfinder to work with certain services, you will need to have setup API keys. The following services do not work without an API key:

[Binaryedge](https://binaryedge.io), [C99](https://api.c99.nl/), [Certspotter](https://sslmate.com/certspotter/api/), [Chinaz](http://my.chinaz.com/ChinazAPI/DataCenter/MyDataApi), [Censys](https://censys.io), [Chaos](https://chaos.projectdiscovery.io), [DnsDB](https://api.dnsdb.info), [Fofa](https://fofa.so/static_pages/api_help), [Github](https://github.com), [Intelx](https://intelx.io), [Passivetotal](http://passivetotal.org), [Robtex](https://www.robtex.com/api/), [SecurityTrails](http://securitytrails.com), [Shodan](https://shodan.io), [Threatbook](https://x.threatbook.cn/en), [Virustotal](https://www.virustotal.com), [Zoomeye](https://www.zoomeye.org)

These values are stored in the `$HOME/.config/subfinder/provider-config.yaml` file which will be created when you run the tool for the first time. The configuration file uses the YAML format. Multiple API keys can be specified for each of these services from which one of them will be used for enumeration.

For sources that require multiple keys, namely `Censys`, `Passivetotal`, they can be added by separating them via a colon (:).

An example provider config file -

```yaml
binaryedge:
  - 0bf8919b-aab9-42e4-9574-d3b639324597
  - ac244e2f-b635-4581-878a-33f4e79a2c13
censys:
  - ac244e2f-b635-4581-878a-33f4e79a2c13:dd510d6e-1b6e-4655-83f6-f347b363def9
certspotter: []
passivetotal:
  - sample-email@user.com:sample_password
securitytrails: []
shodan:
  - AAAAClP1bJJSRMEYJazgwhJKrggRwKA
github:
  - ghp_lkyJGU3jv1xmwk4SDXavrLDJ4dl2pSJMzj4X
  - ghp_gkUuhkIYdQPj13ifH4KA3cXRn8JD2lqir2d4
```

# Running Subfinder

To run the tool on a target, just use the following command.

```console
subfinder -d hackerone.com

               __    _____           __         
   _______  __/ /_  / __(_)___  ____/ /__  _____
  / ___/ / / / __ \/ /_/ / __ \/ __  / _ \/ ___/
 (__  ) /_/ / /_/ / __/ / / / / /_/ /  __/ /    
/____/\__,_/_.___/_/ /_/_/ /_/\__,_/\___/_/ v2.4.9

		projectdiscovery.io

Use with caution. You are responsible for your actions
Developers assume no liability and are not responsible for any misuse or damage.
By using subfinder, you also agree to the terms of the APIs used.

[INF] Enumerating subdomains for hackerone.com

www.hackerone.com
support.hackerone.com
links.hackerone.com
api.hackerone.com
o1.email.hackerone.com
go.hackerone.com
3d.hackerone.com
resources.hackerone.com
a.ns.hackerone.com
b.ns.hackerone.com
mta-sts.hackerone.com
docs.hackerone.com
mta-sts.forwarding.hackerone.com
gslink.hackerone.com
hackerone.com
info.hackerone.com
mta-sts.managed.hackerone.com
events.hackerone.com

[INF] Found 18 subdomains for hackerone.com in 3 seconds 672 milliseconds
```

The subdomains discovered can be piped to other tools too. For example, you can pipe the subdomains discovered by subfinder to httpx [httpx](https://github.com/projectdiscovery/httpx) which will then find running http servers on the host.

```console
echo hackerone.com | subfinder -silent | httpx -silent

http://hackerone.com
http://www.hackerone.com
http://docs.hackerone.com
http://api.hackerone.com
https://docs.hackerone.com
http://mta-sts.managed.hackerone.com
```

<table>
<tr>
<td>  

## Subfinder with docker

Pull the latest tagged [subfinder](https://hub.docker.com/r/projectdiscovery/subfinder) docker image:

```sh
docker pull projectdiscovery/subfinder:latest
```

Running subfinder using docker image:

```sh
<<<<<<< HEAD
docker run -t projectdiscovery/subfinder:latest -d hackerone.com
=======
docker run projectdiscovery/subfinder:latest -d hackerone.com
>>>>>>> 9c01de84
```

Running subfinder using docker image with local config file:

```sh
docker run -v $HOME/.config/subfinder:/root/.config/subfinder -t projectdiscovery/subfinder -d hackerone.com
```

</td>
</tr>
</table>

<table>
<tr>
<td>  

## Subfinder Go library

Usage example:

```go
package main

import (
	"bytes"
	"context"
	"fmt"
	"io"
	"log"

	"github.com/projectdiscovery/subfinder/v2/pkg/passive"
	"github.com/projectdiscovery/subfinder/v2/pkg/resolve"
	"github.com/projectdiscovery/subfinder/v2/pkg/runner"
)

func main() {
	runnerInstance, err := runner.NewRunner(&runner.Options{
		Threads:            10, // Thread controls the number of threads to use for active enumerations
		Timeout:            30, // Timeout is the seconds to wait for sources to respond
		MaxEnumerationTime: 10, // MaxEnumerationTime is the maximum amount of time in mins to wait for enumeration
		Resolvers:          resolve.DefaultResolvers, // Use the default list of resolvers by marshaling it to the config
		Sources:            passive.DefaultSources, // Use the default list of passive sources
		AllSources:         passive.DefaultAllSources, // Use the default list of all passive sources
		Recursive:          passive.DefaultRecursiveSources,	// Use the default list of recursive sources
		Providers:          &runner.Providers{}, // Use empty api keys for all providers
  })

	buf := bytes.Buffer{}
	err = runnerInstance.EnumerateSingleDomain(context.Background(), "projectdiscovery.io", []io.Writer{&buf})
	if err != nil {
		log.Fatal(err)
	}

	data, err := io.ReadAll(&buf)
	if err != nil {
		log.Fatal(err)
	}

	fmt.Printf("%s", data)
}
```

</td>
</tr>
</table>

### Resources

- [Recon with Me !!!](https://dhiyaneshgeek.github.io/bug/bounty/2020/02/06/recon-with-me/)

# License

`subfinder` is made with 🖤 by the [projectdiscovery](https://projectdiscovery.io) team. Community contributions have made the project what it is. See the **[Thanks.md](https://github.com/projectdiscovery/subfinder/blob/master/THANKS.md)** file for more details.

Read the disclaimer for usage at [DISCLAIMER.md](https://github.com/projectdiscovery/subfinder/blob/master/DISCLAIMER.md) and [contact us](mailto:contact@projectdiscovery.io) for any API removal.<|MERGE_RESOLUTION|>--- conflicted
+++ resolved
@@ -205,11 +205,7 @@
 Running subfinder using docker image:
 
 ```sh
-<<<<<<< HEAD
-docker run -t projectdiscovery/subfinder:latest -d hackerone.com
-=======
 docker run projectdiscovery/subfinder:latest -d hackerone.com
->>>>>>> 9c01de84
 ```
 
 Running subfinder using docker image with local config file:
