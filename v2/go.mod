--- conflicted
+++ resolved
@@ -90,19 +90,11 @@
 	github.com/zmap/zcrypto v0.0.0-20230422215203-9a665e1e9968 // indirect
 	go.etcd.io/bbolt v1.3.7 // indirect
 	go.uber.org/multierr v1.11.0 // indirect
-<<<<<<< HEAD
-	golang.org/x/crypto v0.14.0 // indirect
-	golang.org/x/mod v0.12.0 // indirect
-	golang.org/x/oauth2 v0.11.0 // indirect
-	golang.org/x/text v0.13.0 // indirect
-	golang.org/x/tools v0.11.0 // indirect
-=======
 	golang.org/x/crypto v0.17.0 // indirect
 	golang.org/x/mod v0.12.0 // indirect
 	golang.org/x/oauth2 v0.11.0 // indirect
 	golang.org/x/text v0.14.0 // indirect
 	golang.org/x/tools v0.13.0 // indirect
->>>>>>> c8b7d310
 	google.golang.org/appengine v1.6.7 // indirect
 	google.golang.org/protobuf v1.31.0 // indirect
 	gopkg.in/djherbis/times.v1 v1.3.0 // indirect
@@ -117,15 +109,8 @@
 	github.com/modern-go/reflect2 v1.0.2 // indirect
 	github.com/pkg/errors v0.9.1
 	github.com/pmezard/go-difflib v1.0.0 // indirect
-<<<<<<< HEAD
-	github.com/projectdiscovery/goflags v0.1.20
-	github.com/projectdiscovery/retryabledns v1.0.35 // indirect
-	golang.org/x/net v0.17.0 // indirect
-	golang.org/x/sys v0.13.0 // indirect
-=======
 	github.com/projectdiscovery/goflags v0.1.34
 	github.com/projectdiscovery/retryabledns v1.0.50 // indirect
 	golang.org/x/net v0.17.0 // indirect
 	golang.org/x/sys v0.15.0 // indirect
->>>>>>> c8b7d310
 )