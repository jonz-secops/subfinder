--- conflicted
+++ resolved
@@ -53,141 +53,15 @@
 
 	subfinder := ParseCmdLine()
 
-<<<<<<< HEAD
 	if !subfinder.State.Silent {
-=======
-	if state.Silent != true {
->>>>>>> 96f060d0
 		fmt.Println("===============================================")
 		fmt.Printf("%s%s-=Subfinder%s v1.1.1 github.com/subfinder/subfinder\n", helper.Info, helper.Cyan, helper.Reset)
 		fmt.Println("===============================================")
-<<<<<<< HEAD
 	}
 
 	subfinder.Init()
 
 	_ = subfinder.PassiveEnumeration()
-=======
-	}
-
-	if state.SetConfig != "none" {
-		setConfig := strings.Split(state.SetConfig, ",")
-
-		// Build Configuration path
-		home := helper.GetHomeDir()
-		path := home + "/.config/subfinder/config.json"
-
-		for _, config := range setConfig {
-			object := strings.Split(config, "=")
-
-			// Change value dynamically using reflect package
-			if strings.EqualFold(object[0], "virustotalapikey") {
-				reflect.ValueOf(&state.ConfigState).Elem().FieldByName("VirustotalAPIKey").SetString(object[1])
-			} else if strings.EqualFold(object[0], "passivetotalusername") {
-				reflect.ValueOf(&state.ConfigState).Elem().FieldByName("PassivetotalUsername").SetString(object[1])
-			} else if strings.EqualFold(object[0], "passivetotalkey") {
-				reflect.ValueOf(&state.ConfigState).Elem().FieldByName("PassivetotalKey").SetString(object[1])
-			} else if strings.EqualFold(object[0], "securitytrailskey") {
-				reflect.ValueOf(&state.ConfigState).Elem().FieldByName("SecurityTrailsKey").SetString(object[1])
-			} else if strings.EqualFold(object[0], "riddleremail") {
-				reflect.ValueOf(&state.ConfigState).Elem().FieldByName("RiddlerEmail").SetString(object[1])
-			} else if strings.EqualFold(object[0], "riddlerpassword") {
-				reflect.ValueOf(&state.ConfigState).Elem().FieldByName("RiddlerPassword").SetString(object[1])
-			} else if strings.EqualFold(object[0], "censysusername") {
-				reflect.ValueOf(&state.ConfigState).Elem().FieldByName("CensysUsername").SetString(object[1])
-			} else if strings.EqualFold(object[0], "censyssecret") {
-				reflect.ValueOf(&state.ConfigState).Elem().FieldByName("CensysSecret").SetString(object[1])
-			} else if strings.EqualFold(object[0], "shodankey") {
-				reflect.ValueOf(&state.ConfigState).Elem().FieldByName("ShodanAPIKey").SetString(object[1])
-			}
-
-			configJSON, _ := json.MarshalIndent(state.ConfigState, "", "	")
-			err = ioutil.WriteFile(path, configJSON, 0644)
-			if err != nil {
-				fmt.Printf("\n\n[!] Error : %v\n", err)
-				os.Exit(1)
-			}
-
-			fmt.Printf("Successfully configured %s%s%s=>%s\n", helper.Info, object[0], helper.Reset, object[1])
-		}
-	}
-
-	if state.SetSetting != "none" {
-		setSetting := strings.Split(state.SetSetting, ",")
-
-		for _, setting := range setSetting {
-			object := strings.Split(setting, "=")
-
-			// Change value dynamically using reflect package
-			reflect.ValueOf(&state.CurrentSettings).Elem().FieldByName(object[0]).SetString(object[1])
-			if state.Silent != true {
-				if state.Verbose == true {
-					fmt.Printf("Successfully Set %s%s%s=>%s\n", helper.Info, object[0], helper.Reset, object[1])
-				}
-			}
-		}
-	}
-
-	if state.ComResolver != "" {
-		// Load the Resolvers from list
-		setResolvers := strings.Split(state.ComResolver, ",")
-		state.LoadResolver = append(state.LoadResolver, setResolvers...)
-	}
-
-	if state.ListResolver != "" {
-		// Load the resolvers from file
-		file, err := os.Open(state.ListResolver)
-		if err != nil {
-			fmt.Fprintf(os.Stderr, "\nerror: %v\n", err)
-			os.Exit(1)
-		}
-
-		defer file.Close()
-
-		scanner := bufio.NewScanner(file)
-
-		for scanner.Scan() {
-			// Send the job to the channel
-			state.LoadResolver = append(state.LoadResolver, scanner.Text())
-		}
-	}
-
-	// Use the default resolvers
-	if state.ComResolver == "" && state.ListResolver == "" {
-		state.LoadResolver = append(state.LoadResolver, "1.1.1.1")
-		state.LoadResolver = append(state.LoadResolver, "8.8.8.8")
-		state.LoadResolver = append(state.LoadResolver, "8.8.4.4")
-	}
-
-	if state.Output != "" {
-		dir := filepath.Dir(state.Output)
-		exists, _ := helper.Exists(dir)
-		if exists == false {
-			fmt.Printf("\n%s-> The specified output directory does not exists !%s\n", helper.Yellow, helper.Reset)
-		} else {
-			// Get a handle to the out file if it is not json
-			if state.AquatoneJSON != true && state.IsJSON != true {
-				state.OutputHandle, err = os.OpenFile(state.Output, os.O_APPEND|os.O_WRONLY|os.O_CREATE, 0644)
-				if err != nil {
-					return
-				}
-
-			}
-		}
-	} else if state.OutputDir != "" {
-		exists, _ := helper.Exists(state.OutputDir)
-		if exists == false {
-			fmt.Printf("\n%s-> The specified output directory does not exists !%s\n", helper.Yellow, helper.Reset)
-		}
-	}
-
-	if state.Domain == "" && state.DomainList == "" {
-		if state.Silent != true {
-			fmt.Printf("%s-> Missing \"domain\" argument %s\nTry %s'./subfinder -h'%s for more information\n", helper.Bad, helper.Reset, helper.Info, helper.Reset)
-		}
-		os.Exit(1)
-	}
->>>>>>> 96f060d0
 
 	fmt.Printf("\n")
 }