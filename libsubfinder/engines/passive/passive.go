//
// Written By : @ice3man (Nizamul Rana)
//
// Distributed Under MIT License
// Copyrights (C) 2018 Ice3man
// All Rights Reserved

// Passive Subdomain Discovery Helper method
// Calls all the functions and also manages error handling
package passive

import (
	"fmt"
	"sort"
	"strings"

	"github.com/Ice3man543/subfinder/libsubfinder/helper"

	// Load different Passive data sources
	"github.com/Ice3man543/subfinder/libsubfinder/sources/censys"
	"github.com/Ice3man543/subfinder/libsubfinder/sources/certdb"
	"github.com/Ice3man543/subfinder/libsubfinder/sources/certspotter"
	"github.com/Ice3man543/subfinder/libsubfinder/sources/crtsh"
	"github.com/Ice3man543/subfinder/libsubfinder/sources/dnsdb"
	"github.com/Ice3man543/subfinder/libsubfinder/sources/dnsdumpster"
	"github.com/Ice3man543/subfinder/libsubfinder/sources/findsubdomains"
	"github.com/Ice3man543/subfinder/libsubfinder/sources/hackertarget"
	"github.com/Ice3man543/subfinder/libsubfinder/sources/netcraft"
	"github.com/Ice3man543/subfinder/libsubfinder/sources/passivetotal"
	"github.com/Ice3man543/subfinder/libsubfinder/sources/ptrarchive"
	"github.com/Ice3man543/subfinder/libsubfinder/sources/riddler"
	"github.com/Ice3man543/subfinder/libsubfinder/sources/securitytrails"
	"github.com/Ice3man543/subfinder/libsubfinder/sources/threatcrowd"
	"github.com/Ice3man543/subfinder/libsubfinder/sources/threatminer"
	"github.com/Ice3man543/subfinder/libsubfinder/sources/virustotal"
	"github.com/Ice3man543/subfinder/libsubfinder/sources/waybackarchive"
)

// Sources configuration structure specifying what should we use
// to do passive subdomain discovery.
type Source struct {
	Censys         bool
	Certdb         bool
	Crtsh          bool
	Certspotter    bool
	Threatcrowd    bool
	Findsubdomains bool
	Dnsdumpster    bool
	Passivetotal   bool
	Ptrarchive     bool
	Hackertarget   bool
	Virustotal     bool
	Securitytrails bool
	Netcraft       bool
	Waybackarchive bool
	Threatminer    bool
	Riddler        bool
	Dnsdb          bool

	NoOfSources int
}

func PassiveDiscovery(state *helper.State) (finalPassiveSubdomains []string) {
	sourceConfig := Source{false, false, false, false, false, false, false, false, false, false, false, false, false, false, false, false, 0}

	fmt.Printf("\n")
	if state.Sources == "all" {
		// Search all data sources

		if state.Silent != true {
			fmt.Printf("\n[-] Searching For Subdomains in Censys")
			fmt.Printf("\n[-] Searching For Subdomains in Crt.sh")
			fmt.Printf("\n[-] Searching For Subdomains in CertDB")
			fmt.Printf("\n[-] Searching For Subdomains in Certspotter")
			fmt.Printf("\n[-] Searching For Subdomains in Threatcrowd")
			fmt.Printf("\n[-] Searching For Subdomains in Findsubdomains")
			fmt.Printf("\n[-] Searching For Subdomains in DNSDumpster")
			fmt.Printf("\n[-] Searching For Subdomains in PassiveTotal")
			fmt.Printf("\n[-] Searching For Subdomains in PTRArchive")
			fmt.Printf("\n[-] Searching For Subdomains in Hackertarget")
			fmt.Printf("\n[-] Searching For Subdomains in Virustotal")
			fmt.Printf("\n[-] Searching For Subdomains in Securitytrails")
			fmt.Printf("\n[-] Searching For Subdomains in WaybackArchive")
			fmt.Printf("\n[-] Searching For Subdomains in ThreatMiner")
			fmt.Printf("\n[-] Searching For Subdomains in Riddler")
			fmt.Printf("\n[-] Searching For Subdomains in Netcraft")
			fmt.Printf("\n[-] Searching For Subdomains in Dnsdb\n")			
		}

<<<<<<< HEAD
		sourceConfig = Source{true, true, true, true, true, true, true, true, true, true, true, true, true, true, true, true, 15}
=======
		sourceConfig = Source{true, true, true, true, true, true, true, true, true, true, true, true, true, true, true, true, 16}
>>>>>>> 02927a68
	} else {
		// Check data sources and create a source configuration structure

		dataSources := strings.Split(state.Sources, ",")
		for _, source := range dataSources {
			if source == "crtsh" {
				if state.Silent != true {
					fmt.Printf("\n[-] Searching For Subdomains in Crt.sh")
				}
				sourceConfig.Crtsh = true
				sourceConfig.NoOfSources = sourceConfig.NoOfSources + 1
			} else if source == "certdb" {
				if state.Silent != true {
					fmt.Printf("\n[-] Searching For Subdomains in CertDB")
				}
				sourceConfig.Certdb = true
				sourceConfig.NoOfSources = sourceConfig.NoOfSources + 1
			} else if source == "certspotter" {
				if state.Silent != true {
					fmt.Printf("\n[-] Searching For Subdomains in Certspotter")
				}
				sourceConfig.Certspotter = true
				sourceConfig.NoOfSources = sourceConfig.NoOfSources + 1
			} else if source == "threatcrowd" {
				if state.Silent != true {
					fmt.Printf("\n[-] Searching For Subdomains in Threatcrowd")
				}
				sourceConfig.Threatcrowd = true
				sourceConfig.NoOfSources = sourceConfig.NoOfSources + 1
			} else if source == "findsubdomains" {
				if state.Silent != true {
					fmt.Printf("\n[-] Searching For Subdomains in Findsubdomains")
				}
				sourceConfig.Findsubdomains = true
				sourceConfig.NoOfSources = sourceConfig.NoOfSources + 1
			} else if source == "dnsdumpster" {
				if state.Silent != true {
					fmt.Printf("\n[-] Searching For Subdomains in DNSDumpster")
				}
				sourceConfig.Dnsdumpster = true
				sourceConfig.NoOfSources = sourceConfig.NoOfSources + 1
			} else if source == "passivetotal" {
				if state.Silent != true {
					fmt.Printf("\n[-] Searching For Subdomains in PassiveTotal")
				}
				sourceConfig.Passivetotal = true
				sourceConfig.NoOfSources = sourceConfig.NoOfSources + 1
			} else if source == "ptrarchive" {
				if state.Silent != true {
					fmt.Printf("\n[-] Searching For Subdomains in PTRArchive")
				}
				sourceConfig.Ptrarchive = true
				sourceConfig.NoOfSources = sourceConfig.NoOfSources + 1
			} else if source == "hackertarget" {
				if state.Silent != true {
					fmt.Printf("\n[-] Searching For Subdomains in Hackertarget")
				}
				sourceConfig.Hackertarget = true
				sourceConfig.NoOfSources = sourceConfig.NoOfSources + 1
			} else if source == "virustotal" {
				if state.Silent != true {
					fmt.Printf("\n[-] Searching For Subdomains in Virustotal")
				}
				sourceConfig.Virustotal = true
				sourceConfig.NoOfSources = sourceConfig.NoOfSources + 1
			} else if source == "securitytrails" {
				if state.Silent != true {
					fmt.Printf("\n[-] Searching For Subdomains in Securitytrails")
				}
				sourceConfig.Securitytrails = true
				sourceConfig.NoOfSources = sourceConfig.NoOfSources + 1
			} else if source == "netcraft" {
				if state.Silent != true {
					fmt.Printf("\n[-] Searching For Subdomains in Netcraft")
				}
				sourceConfig.Netcraft = true
				sourceConfig.NoOfSources = sourceConfig.NoOfSources + 1
			} else if source == "waybackarchive" {
				if state.Silent != true {
					fmt.Printf("\n[-] Searching For Subdomains in WaybackArchive")
				}
				sourceConfig.Waybackarchive = true
				sourceConfig.NoOfSources = sourceConfig.NoOfSources + 1
			} else if source == "threatminer" {
				if state.Silent != true {
					fmt.Printf("\n[-] Searching For Subdomains in ThreatMiner")
				}
				sourceConfig.Threatminer = true
				sourceConfig.NoOfSources = sourceConfig.NoOfSources + 1
			} else if source == "riddler" {
				if state.Silent != true {
					fmt.Printf("\n[-] Searching For Subdomains in Riddler")
				}
				sourceConfig.Riddler = true
				sourceConfig.NoOfSources = sourceConfig.NoOfSources + 1
<<<<<<< HEAD
			} else if source == "censys" {
				if state.Silent != true {
					fmt.Printf("\n[-] Searching For Subdomains in Censys")
				}
				sourceConfig.Censys = true
				sourceConfig.NoOfSources = sourceConfig.NoOfSources + 1
=======
			} else if source == "dnsdb" {
				if state.Silent != true {
					fmt.Printf("\n[-] Searching For Subdomains in Dnsdb")
				}
				sourceConfig.Dnsdb = true
				sourceConfig.NoOfSources = sourceConfig.NoOfSources +1
>>>>>>> 02927a68
			}
		}
	}

	ch := make(chan helper.Result, sourceConfig.NoOfSources)

	// Create goroutines for added speed and recieve data via channels
	// Check if we the user has specified custom sources and if yes, run them
	// via if statements.
	if sourceConfig.Crtsh == true {
		go crtsh.Query(state, ch)
	}
	if sourceConfig.Certdb == true {
		go certdb.Query(state, ch)
	}
	if sourceConfig.Certspotter == true {
		go certspotter.Query(state, ch)
	}
	if sourceConfig.Threatcrowd == true {
		go threatcrowd.Query(state, ch)
	}
	if sourceConfig.Findsubdomains == true {
		go findsubdomains.Query(state, ch)
	}
	if sourceConfig.Dnsdumpster == true {
		go dnsdumpster.Query(state, ch)
	}
	if sourceConfig.Passivetotal == true {
		go passivetotal.Query(state, ch)
	}
	if sourceConfig.Ptrarchive == true {
		go ptrarchive.Query(state, ch)
	}
	if sourceConfig.Hackertarget == true {
		go hackertarget.Query(state, ch)
	}
	if sourceConfig.Virustotal == true {
		go virustotal.Query(state, ch)
	}
	if sourceConfig.Securitytrails == true {
		go securitytrails.Query(state, ch)
	}
	if sourceConfig.Netcraft == true {
		go netcraft.Query(state, ch)
	}
	if sourceConfig.Waybackarchive == true {
		go waybackarchive.Query(state, ch)
	}
	if sourceConfig.Threatminer == true {
		go threatminer.Query(state, ch)
	}
	if sourceConfig.Riddler == true {
		go riddler.Query(state, ch)
	}
<<<<<<< HEAD
	if sourceConfig.Censys == true {
		go censys.Query(state, ch)
=======
	if sourceConfig.Dnsdb == true {
		go dnsdb.Query(state, ch)
>>>>>>> 02927a68
	}

	// Recieve data from all goroutines running
	for i := 0; i < sourceConfig.NoOfSources; i++ {
		result := <-ch

		if result.Error != nil {
			// some error occured
			if state.Silent != true {
				fmt.Printf("\nerror: %v\n", result.Error)
			}
		}
		for _, subdomain := range result.Subdomains {
			finalPassiveSubdomains = append(finalPassiveSubdomains, subdomain)
		}
	}

	// Now remove duplicate items from the slice
	uniquePassiveSubdomains := helper.Unique(finalPassiveSubdomains)
	// Now, validate all subdomains found
	validPassiveSubdomains := helper.Validate(state, uniquePassiveSubdomains)

	var PassiveSubdomains []string

	if state.Alive == true {
		// Nove remove all wildcard subdomains
		//PassiveSubdomains = helper.RemoveWildcardSubdomains(state, validPassiveSubdomains)
	}

	PassiveSubdomains = validPassiveSubdomains

	// Sort the subdomains found alphabetically
	sort.Strings(PassiveSubdomains)

	if state.Silent != true {
		fmt.Printf("\n\n[#] Total %d Unique subdomains found passively\n\n", len(PassiveSubdomains))
	}
	for _, subdomain := range PassiveSubdomains {
		fmt.Println(subdomain)
	}

	return PassiveSubdomains
}<|MERGE_RESOLUTION|>--- conflicted
+++ resolved
@@ -87,11 +87,8 @@
 			fmt.Printf("\n[-] Searching For Subdomains in Dnsdb\n")			
 		}
 
-<<<<<<< HEAD
-		sourceConfig = Source{true, true, true, true, true, true, true, true, true, true, true, true, true, true, true, true, 15}
-=======
+
 		sourceConfig = Source{true, true, true, true, true, true, true, true, true, true, true, true, true, true, true, true, 16}
->>>>>>> 02927a68
 	} else {
 		// Check data sources and create a source configuration structure
 
@@ -187,21 +184,18 @@
 				}
 				sourceConfig.Riddler = true
 				sourceConfig.NoOfSources = sourceConfig.NoOfSources + 1
-<<<<<<< HEAD
 			} else if source == "censys" {
 				if state.Silent != true {
 					fmt.Printf("\n[-] Searching For Subdomains in Censys")
 				}
 				sourceConfig.Censys = true
 				sourceConfig.NoOfSources = sourceConfig.NoOfSources + 1
-=======
 			} else if source == "dnsdb" {
 				if state.Silent != true {
 					fmt.Printf("\n[-] Searching For Subdomains in Dnsdb")
 				}
 				sourceConfig.Dnsdb = true
 				sourceConfig.NoOfSources = sourceConfig.NoOfSources +1
->>>>>>> 02927a68
 			}
 		}
 	}
@@ -256,13 +250,10 @@
 	if sourceConfig.Riddler == true {
 		go riddler.Query(state, ch)
 	}
-<<<<<<< HEAD
 	if sourceConfig.Censys == true {
 		go censys.Query(state, ch)
-=======
 	if sourceConfig.Dnsdb == true {
 		go dnsdb.Query(state, ch)
->>>>>>> 02927a68
 	}
 
 	// Recieve data from all goroutines running
